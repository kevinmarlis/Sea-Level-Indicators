import numpy as np
import xarray as xr
from netCDF4 import default_fillvals  # pylint: disable=import-error
from datetime import datetime
import json
import yaml
import requests
import os
import hashlib
np.warnings.filterwarnings('ignore')


def find_bucket_key(s3_path):
    """
    This is a helper function that given an s3 path such that the path is of
    the form: bucket/key
    It will return the bucket and the key represented by the s3 path
    """
    s3_components = s3_path.split('/')
    bucket = s3_components[0]
    s3_key = ""
    if len(s3_components) > 1:
        s3_key = '/'.join(s3_components[1:])
    return bucket, s3_key


def split_s3_bucket_key(s3_path):
    """Split s3 path into bucket and key prefix.
    This will also handle the s3:// prefix.
    :return: Tuple of ('bucketname', 'keyname')
    """
    if s3_path.startswith('s3://'):
        s3_path = s3_path[5:]
    return find_bucket_key(s3_path)


def export_lineage(output_dir, years, config):
    dataset_name = config['ds_name']

    lineages_dir = f'{output_dir}/{dataset_name}/annual_lineages/'

    if not os.path.exists(lineages_dir):
        os.makedirs(lineages_dir)

    for year in years:
        outfile = f'{lineages_dir}/{dataset_name}_{year}_lineage'

        fq = ['type_s:lineage', f'dataset_s:{dataset_name}', f'date_s:{year}*']
        lineage_docs = solr_query(config, fq)

        with open(outfile, 'w') as f:
            resp_out = json.dumps(lineage_docs)
            f.write(resp_out)


def md5(fname):
    hash_md5 = hashlib.md5()
    with open(fname, 'rb') as f:
        for chunk in iter(lambda: f.read(4096), b""):
            hash_md5.update(chunk)
    return hash_md5.hexdigest()


def solr_query(config, fq):
    solr_host = config['solr_host']
    solr_collection_name = config['solr_collection_name']

    getVars = {'q': '*:*',
               'fq': fq,
               'rows': 300000}

    url = solr_host + solr_collection_name + '/select?'
    response = requests.get(url, params=getVars)

    return response.json()['response']['docs']


def solr_update(config, update_body, r=False):
    solr_host = config['solr_host']
    solr_collection_name = config['solr_collection_name']

    url = solr_host + solr_collection_name + '/update?commit=true'

    if r:
        return requests.post(url, json=update_body)
    else:
        requests.post(url, json=update_body)


def run_aggregation(system_path, output_dir, s3=None):
    #
    # Code to import ecco utils locally... #
    # NOTE: assumes /src/preprocessing/ECCO-ACCESS
    from pathlib import Path
    import sys

    p = Path(__file__).parents[2]
    generalized_functions_path = Path(
        f'{p}/ecco-access/ECCO-ACCESS/ecco-cloud-utils/')
    sys.path.append(str(generalized_functions_path))
    import ecco_cloud_utils as ea
    # NOTE: generalized functions added to ecco_cloud_utils __init__.py
    # import generalized_functions as gf
    # END Code to import ecco utils locally... #
    #

    path_to_yaml = system_path + "/aggregation_config.yaml"
    with open(path_to_yaml, "r") as stream:
        config = yaml.load(stream)

    dataset_name = config['ds_name']

    fq = ['type_s:grid']
    grids = [grid for grid in solr_query(config, fq)]

    fq = ['type_s:field', f'dataset_s:{dataset_name}']
    fields = solr_query(config, fq)

    fq = ['type_s:dataset', f'dataset_s:{dataset_name}']
    dataset_metadata = solr_query(config, fq)[0]

    short_name = dataset_metadata['short_name_s']

    if 'years_updated_ss' in dataset_metadata.keys():
        years = dataset_metadata['years_updated_ss']
    else:
        print('No updated years to aggregate')
        update_body = [
            {
                "id": dataset_metadata['id'],
                "status_s": {"set": 'aggregated'},
            }
        ]

        r = solr_update(config, update_body, r=True)

        if r.status_code == 200:
            print('Successfully updated Solr with aggregation status')
        else:
            print('Failed to update Solr with aggregation status')
        return

    data_time_scale = dataset_metadata['data_time_scale_s']

    # Define precision of output files, float32 is standard
    # ------------------------------------------------------
    array_precision = getattr(np, config['array_precision'])

    # Define fill values for binary and netcdf
    # ---------------------------------------------
    if array_precision == np.float32:
        binary_dtype = '>f4'
        netcdf_fill_value = default_fillvals['f4']

    elif array_precision == np.float64:
        binary_dtype = '>f8'
        netcdf_fill_value = default_fillvals['f8']

    fill_values = {'binary': -9999, 'netcdf': netcdf_fill_value}

    update_body = []

    aggregation_successes = True

    for grid in grids:

        grid_path = grid['grid_path_s']
        grid_name = grid['grid_name_s']
        grid_type = grid['grid_type_s']

        model_grid = xr.open_dataset(grid_path, decode_times=True)

        for year in years:

            if data_time_scale == 'daily':
                dates_in_year = np.arange(
                    f'{year}-01-01', f'{int(year)+1}-01-01', dtype='datetime64[D]')
            elif data_time_scale == 'monthly':
                months_in_year = np.arange(
                    f'{year}-01', f'{int(year)+1}-01', dtype='datetime64[M]')
                dates_in_year = []
                for month in months_in_year:
                    dates_in_year.append(f'{month}')

            for field in fields:
                field_name = field['name_s']

                print(
                    f'===initializing {str(year)}_{grid_name}_{field_name}===')

                print("===looping through all files===")
                daily_DA_year = []

                print("===creating empty records for missing days===")
                for date in dates_in_year:
                    # Query for date
                    fq = [f'dataset_s:{dataset_name}', 'type_s:transformation',
                          f'grid_name_s:{grid_name}', f'field_s:{field_name}', f'date_s:{date}*']

                    docs = solr_query(config, fq)

                    if docs:
                        if docs[0]['transformation_file_path_s'][:5] == 's3://':
                            source_bucket_name, key_name = split_s3_bucket_key(
                                docs[0]['transformation_file_path_s'])
                            obj = s3.Object(source_bucket_name, key_name)
                            data_DA = xr.open_dataarray(
                                obj, decode_times=True)
                            # f = obj.get()['Body'].read()
                            # data = np.frombuffer(f, dtype=dt, count=-1)
                        else:
                            data_DA = xr.open_dataarray(
                                docs[0]['transformation_file_path_s'], decode_times=True)

                    else:
                        data_DA = ea.make_empty_record(field['standard_name_s'], field['long_name_s'], field['units_s'],
                                                       date, model_grid, grid_type, array_precision)

                    daily_DA_year.append(data_DA)

                daily_DA_year_merged = xr.concat((daily_DA_year), dim='time')

                new_data_attr = {}
                new_data_attr['original_dataset_title'] = dataset_metadata['original_dataset_title_s']
                new_data_attr['original_dataset_short_name'] = dataset_metadata['original_dataset_short_name_s']
                new_data_attr['original_dataset_url'] = dataset_metadata['original_dataset_url_s']
                new_data_attr['original_dataset_reference'] = dataset_metadata['original_dataset_reference_s']
                new_data_attr['original_dataset_doi'] = dataset_metadata['original_dataset_doi_s']
                new_data_attr['new_name'] = f'{field_name}_interpolated_to_{grid_name}'
                new_data_attr['interpolated_grid_id'] = grid_name

                shortest_filename = f'{short_name}_{grid_name}_DAILY_{year}_{field_name}'
                monthly_filename = f'{short_name}_{grid_name}_MONTHLY_{year}_{field_name}'

                output_filenames = {'shortest': shortest_filename,
                                    'monthly': monthly_filename}

                output_path = f'{output_dir}{dataset_name}/{grid_name}/aggregated/{field_name}/'

                bin_output_dir = output_path + 'bin/'

                if not os.path.exists(bin_output_dir):
                    os.makedirs(bin_output_dir)

                netCDF_output_dir = output_path + 'netCDF/'

                if not os.path.exists(netCDF_output_dir):
                    os.makedirs(netCDF_output_dir)

                # generalized_aggregate_and_save expects Paths
                output_dirs = {'binary': Path(bin_output_dir),
                               'netcdf': Path(netCDF_output_dir)}

                output_filepaths = {'daily_bin': f'{output_path}bin/{shortest_filename}',
                                    'daily_netCDF': f'{output_path}netCDF/{shortest_filename}.nc',
                                    'monthly_bin': f'{output_path}bin/{monthly_filename}',
                                    'monthly_netCDF': f'{output_path}netCDF/{monthly_filename}.nc'}

                print(daily_DA_year_merged)

                try:
                    ea.generalized_aggregate_and_save(daily_DA_year_merged,
                                                      new_data_attr,
                                                      config['do_monthly_aggregation'],
                                                      int(year),
                                                      config['skipna_in_mean'],
                                                      output_filenames,
                                                      fill_values,
                                                      output_dirs,
                                                      binary_dtype,
                                                      grid_type,
                                                      save_binary=config['save_binary'],
                                                      save_netcdf=config['save_netcdf'],
                                                      remove_nan_days_from_data=config['remove_nan_days_from_data'])

                    success = True
                except Exception as e:
                    print(e)
                    success = False
                    output_filepaths = {'daily_bin': '',
                                        'daily_netCDF': '',
                                        'monthly_bin': '',
                                        'monthly_netCDF': ''}

                aggregation_successes = aggregation_successes and success

                # Upload files to s3
                if s3:
                    target_bucket_name = config['target_bucket_name']
                    s3_aggregated_path = config['s3_aggregated_path']
                    s3_output_dir = f'{s3_aggregated_path}{dataset_name}_transformed_by_year'
                    target_bucket = s3.Bucket(target_bucket_name)

                    # Upload shortest and monthly aggregated files to target bucket
                    for filename in output_filenames:
                        target_bucket.upload_file(bin_output_dir, filename)

                    s3_path = "s3://" + target_bucket_name + '/' + s3_output_dir
                    s3_path = f's3://{target_bucket_name}/{s3_output_dir}'

                # Check if aggregation already exists
                fq = [f'dataset_s:{dataset_name}', 'type_s:aggregation',
                      f'grid_name_s:{grid_name}', f'field_s:{field_name}', f'year_s:{year}']
                docs = solr_query(config, fq)

                if len(docs) > 0:
                    doc_id = docs[0]['id']
                    update_body = [
                        {
                            "id": doc_id,
                            "aggregation_time_dt": {"set": datetime.utcnow().strftime("%Y-%m-%dT%H:%M:%SZ")},
                            "aggregation_version_s": {"set": config['version']}
                        }
                    ]

                    if (data_time_scale == 'daily') and (config['do_monthly_aggregation']):
                        update_body[0]["aggregated_daily_bin_path_s"] = {
                            "set": output_filepaths['daily_bin']}
                        update_body[0]["aggregated_daily_netCDF_path_s"] = {
                            "set": output_filepaths['daily_netCDF']}
                        update_body[0]["aggregated_monthly_bin_path_s"] = {
                            "set": output_filepaths['monthly_bin']}
                        update_body[0]["aggregated_monthly_netCDF_path_s"] = {
                            "set": output_filepaths['monthly_netCDF']}
                    elif (data_time_scale == 'daily') and not (config['do_monthly_aggregation']):
                        update_body[0]["aggregated_daily_bin_path_s"] = {
                            "set": output_filepaths['daily_bin']}
                        update_body[0]["aggregated_daily_netCDF_path_s"] = {
                            "set": output_filepaths['daily_netCDF']}
                    elif data_time_scale == 'monthly':
                        update_body[0]["aggregated_monthly_bin_path_s"] = {
                            "set": output_filepaths['monthly_bin']}
                        update_body[0]["aggregated_monthly_netCDF_path_s"] = {
                            "set": output_filepaths['monthly_netCDF']}

                    if s3:
                        update_body[0]['s3_path'] = s3_path

                    solr_update(config, update_body)

                else:
                    update_body = [
                        {
                            "type_s": 'aggregation',
                            "dataset_s": dataset_name,
                            "year_s": year,
                            "grid_name_s": grid_name,
                            "field_s": field_name,
                            "aggregation_time_dt": datetime.utcnow().strftime("%Y-%m-%dT%H:%M:%SZ"),
                            "aggregation_success_b": success,
                            "aggregation_version_s": config['version']
                        }
                    ]

                    if (data_time_scale == 'daily') and (config['do_monthly_aggregation']):
                        update_body[0]["aggregated_daily_bin_path_s"] = output_filepaths['daily_bin']
                        update_body[0]["aggregated_daily_netCDF_path_s"] = output_filepaths['daily_netCDF']
                        update_body[0]["aggregated_monthly_bin_path_s"] = output_filepaths['monthly_bin']
                        update_body[0]["aggregated_monthly_netCDF_path_s"] = output_filepaths['monthly_netCDF']
                    elif (data_time_scale == 'daily') and (not config['do_monthly_aggregation']):
                        update_body[0]["aggregated_daily_bin_path_s"] = output_filepaths['daily_bin']
                        update_body[0]["aggregated_daily_netCDF_path_s"] = output_filepaths['daily_netCDF']
                    elif data_time_scale == 'monthly':
                        update_body[0]["aggregated_monthly_bin_path_s"] = output_filepaths['monthly_bin']
                        update_body[0]["aggregated_monthly_netCDF_path_s"] = output_filepaths['monthly_netCDF']

                    if s3:
                        update_body[0]['s3_path'] = s3_path

<<<<<<< HEAD
                        r = solr_update(config, update_body, r=True)

                        if r.status_code != 200:
                            print('Failed to update Solr aggregation entry for {field_name} in {dataset} for {year} and grid {grid_name}')
=======
                    solr_update(config, update_body)

                # Query for lineage entries from this year
                fq = ['type_s:lineage',
                      f'dataset_s:{dataset_name}', f'date_s:{year}*']
                existing_lineage_docs = solr_query(config, fq)

                if len(existing_lineage_docs) > 0:
                    for doc in existing_lineage_docs:
                        doc_id = doc['id']
>>>>>>> 7776b5d7

                        update_body = [
                            {
                                "id": doc_id,
                                "all_aggregation_success_b": {"set": aggregation_successes}
                            }
                        ]

                        for key, value in output_filepaths.items():
                            update_body[0][f'{grid_name}_{field_name}_aggregated_{key}_path_s'] = {
                                "set": value}

                        r = solr_update(config, update_body, r=True)

                        if r.status_code != 200:
                            print('Failed to update Solr aggregation entry for {field_name} in {dataset} for {year} and grid {grid_name}')

<<<<<<< HEAD
                    # Query for lineage entries from this year
                    fq = ['type_s:lineage',
                          f'dataset_s:{dataset}', f'date_s:{year}*']
                    existing_lineage_docs = solr_query(config, fq)

                    if len(existing_lineage_docs) > 0:
                        for doc in existing_lineage_docs:
                            doc_id = doc['id']

                            update_body = [
                                {
                                    "id": doc_id,
                                    "all_aggregation_success_b": {"set": aggregation_successes}
                                }
                            ]
                            for key, value in output_filepaths.items():
                                update_body[0][f'{grid_name}_{field_name}_aggregated_{key}_path_s'] = {
                                    "set": value}

                            r = solr_update(config, update_body, r=True)

                            if r.status_code != 200:
                                print('Failed to update Solr lineage entry for {dataset} for {year}')

        # Clear out years updated in dataset level Solr object
        update_body = [
            {
                "id": dataset_metadata['id'],
                "status_s": {"set": 'aggregated'},
                "years_updated_ss": {"set": []}}
        ]

        r = solr_update(config, update_body, r=True)

        if r.status_code != 200:
            print('Failed to update Solr dataset entry with aggregation information for {dataset}')

        print("=========exporting data lineage=========")
        export_lineage(f'{output_dir}/{dataset}/{dataset}_lineage', config)

        print("=========exporting data lineage DONE=========")
    else:
        print("=========No new files to aggregate=========")
=======
    # Clear out years updated in dataset level Solr object
    update_body = [
        {
            "id": dataset_metadata['id'],
            "status_s": {"set": 'aggregated'},
            "years_updated_ss": {"set": []}}
    ]

    solr_update(config, update_body)

    print("=========exporting data lineage=========")
    export_lineage(output_dir, years, config)
    print("=========exporting data lineage DONE=========")
>>>>>>> 7776b5d7
<|MERGE_RESOLUTION|>--- conflicted
+++ resolved
@@ -336,8 +336,6 @@
                     if s3:
                         update_body[0]['s3_path'] = s3_path
 
-                    solr_update(config, update_body)
-
                 else:
                     update_body = [
                         {
@@ -367,13 +365,10 @@
                     if s3:
                         update_body[0]['s3_path'] = s3_path
 
-<<<<<<< HEAD
-                        r = solr_update(config, update_body, r=True)
-
-                        if r.status_code != 200:
-                            print('Failed to update Solr aggregation entry for {field_name} in {dataset} for {year} and grid {grid_name}')
-=======
-                    solr_update(config, update_body)
+                r = solr_update(config, update_body, r=True)
+
+                if r.status_code != 200:
+                    print('Failed to update Solr aggregation entry for {field_name} in {dataset} for {year} and grid {grid_name}')
 
                 # Query for lineage entries from this year
                 fq = ['type_s:lineage',
@@ -383,7 +378,6 @@
                 if len(existing_lineage_docs) > 0:
                     for doc in existing_lineage_docs:
                         doc_id = doc['id']
->>>>>>> 7776b5d7
 
                         update_body = [
                             {
@@ -401,51 +395,6 @@
                         if r.status_code != 200:
                             print('Failed to update Solr aggregation entry for {field_name} in {dataset} for {year} and grid {grid_name}')
 
-<<<<<<< HEAD
-                    # Query for lineage entries from this year
-                    fq = ['type_s:lineage',
-                          f'dataset_s:{dataset}', f'date_s:{year}*']
-                    existing_lineage_docs = solr_query(config, fq)
-
-                    if len(existing_lineage_docs) > 0:
-                        for doc in existing_lineage_docs:
-                            doc_id = doc['id']
-
-                            update_body = [
-                                {
-                                    "id": doc_id,
-                                    "all_aggregation_success_b": {"set": aggregation_successes}
-                                }
-                            ]
-                            for key, value in output_filepaths.items():
-                                update_body[0][f'{grid_name}_{field_name}_aggregated_{key}_path_s'] = {
-                                    "set": value}
-
-                            r = solr_update(config, update_body, r=True)
-
-                            if r.status_code != 200:
-                                print('Failed to update Solr lineage entry for {dataset} for {year}')
-
-        # Clear out years updated in dataset level Solr object
-        update_body = [
-            {
-                "id": dataset_metadata['id'],
-                "status_s": {"set": 'aggregated'},
-                "years_updated_ss": {"set": []}}
-        ]
-
-        r = solr_update(config, update_body, r=True)
-
-        if r.status_code != 200:
-            print('Failed to update Solr dataset entry with aggregation information for {dataset}')
-
-        print("=========exporting data lineage=========")
-        export_lineage(f'{output_dir}/{dataset}/{dataset}_lineage', config)
-
-        print("=========exporting data lineage DONE=========")
-    else:
-        print("=========No new files to aggregate=========")
-=======
     # Clear out years updated in dataset level Solr object
     update_body = [
         {
@@ -454,9 +403,11 @@
             "years_updated_ss": {"set": []}}
     ]
 
-    solr_update(config, update_body)
+    r = solr_update(config, update_body, r=True)
+
+    if r.status_code != 200:
+        print('Failed to update Solr dataset entry with aggregation information for {dataset}')
 
     print("=========exporting data lineage=========")
     export_lineage(output_dir, years, config)
-    print("=========exporting data lineage DONE=========")
->>>>>>> 7776b5d7
+    print("=========exporting data lineage DONE=========")