--- conflicted
+++ resolved
@@ -17,17 +17,10 @@
 
 from .generalized_functions import generalized_grid_product
 from .generalized_functions import generalized_aggregate_and_save
-<<<<<<< HEAD
+
 from .generalized_functions import generalized_transform_to_model_grid_solr
 
 from .specific_functions import avhrr_sst_kelvin_to_celcius
 
 __all__ = ['date_time', 'llc_array_conversion', 'records',
-           'mapping', 'geometry', 'generalized_functions', 'specific_functions']
-
-=======
-
-__all__ = ['date_time', 'llc_array_conversion', 'records',
-           'mapping', 'geometry', 'generalized_functions']
-
->>>>>>> e8d0b059
+           'mapping', 'geometry', 'generalized_functions', 'specific_functions']